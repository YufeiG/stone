--- conflicted
+++ resolved
@@ -38,7 +38,6 @@
     photo Photo
     video Video
 
-# Parent struct for files or folders in a filesystem.
 struct SharedFolder:
     doc::
         Information specific to a shared folder.
@@ -49,13 +48,17 @@
     example default:
         id="sf123"
 
-<<<<<<< HEAD
 # For fileid ancestry tree
 struct Ancestor:
-    i
-
-=======
->>>>>>> 54be5c46
+    id String(max_length=40)::
+        A unique identifier for the ancestor.
+    id_revision String(max_length=40)::
+        The revision of the ancestor.
+    type String(max_length=15)::
+        The type of relationship with the descendant. Options are :val:`"move"`,
+        :val:`"copy"` and :val:`"sharing_policy"`.
+
+# Parent struct for files or folders in a filesystem.
 struct BaseFile:
     doc::
         A file or folder entry.
@@ -100,12 +103,6 @@
         display_name="John Doe"
         same_team=true
 
-    optional:
-        read_only Boolean::
-            For shared folders, this field specifies whether the user has
-            read-only access to the folder. For files within a shared folder,
-            this specifies the read-only status of the parent shared folder.
-
 struct SharingUser:
 
     account_id String::
@@ -138,15 +135,9 @@
 
     example default:
         id="xyz123"
-<<<<<<< HEAD
         id_revision=2
         path="/Project/A/terms.docx"
         path_revision=19
-=======
-        id_rev=2
-        path="/Project/A/terms.docx"
-        path_rev=19
->>>>>>> 54be5c46
         size=1234
         modified="Sat, 28 Jun 2014 18:23:21"
         is_deleted=false
@@ -352,11 +343,7 @@
 union PreviewError:
     not_found::
         The file wasn't found at the specified :field:`path`, or wasn't found
-<<<<<<< HEAD
-        at the specified :field:`path_revision`.
-=======
         at the specified :field:`path_rev`.
->>>>>>> 54be5c46
     no_preview::
         No preview has been generated yet or unable to generate a preview for
         the file.
@@ -411,7 +398,6 @@
 
     extras:
         host="content"
-
 
 struct DeltaResponse:
 
@@ -450,7 +436,6 @@
     optional:
         path_prefix String::
             Filters the response to only include entries at or under the specified
-<<<<<<< HEAD
             path.
         include_media_info Boolean = false::
             If :val:`true`, each file will include a :field:`media_info` key. When
@@ -459,16 +444,6 @@
         include_membership Boolean = false::
             If true, each shared folder will include a list of the members of
             the shared folder.
-=======
-            path. If you use the path_prefix parameter, you must continue to pass
-            the same prefix on subsequent calls using the returned cursor.
-        include_media_info Boolean = false::
-            If :val:`true`, each file will include a :field:`media_info` key. When
-            :field:`include_media_info` is specified, files will only appear in
-            delta responses when the media info is ready. If you use the
-            :field:`include_media_info` parameter, you must continue to pass the
-            same value on subsequent calls using the returned cursor.
->>>>>>> 54be5c46
 
     example default:
         cursor=null
